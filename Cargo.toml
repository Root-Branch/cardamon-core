[package]
name = "cardamon"
version = "0.1.0"
edition = "2021"

# See more keys and their definitions at https://doc.rust-lang.org/cargo/reference/manifest.html

[dependencies]
anyhow = "1.0.75"
axum = { version = "0.7.1", features = ["json", "macros"] }
chrono = { version = "0.4.31", features = ["serde"] }
clap = { version = "4.4.10", features = ["derive"] }
dotenv = "0.15.0"
env_logger = "0.11.3"
nanoid = "0.4.0"
serde = { version = "1.0.193", features = ["derive"] }
<<<<<<< HEAD
tokio = { version = "1.34.0", features = [
  "macros",
  "rt-multi-thread",
  "process",
] }
=======
tokio = { version = "1.37.0", features = ["full"] }
tokio-util = "0.7.11"
>>>>>>> cc22dede
ureq = { version = "2.9.1", features = ["json"] }
diesel = { version = "2.1.0", features = [
  "sqlite",
  "returning_clauses_for_sqlite_3_35",
  "chrono",
] }
diesel_migrations = "2.1.0"
itertools = "0.12.0"
spinners = "4.1.1"
tracing = "0.1.40"
tracing-subscriber = "0.3.18"
toml = "0.8.12"
<<<<<<< HEAD
sqlx = { version = "0.7.4", features = [
  "runtime-tokio",
  "tls-rustls",
  "sqlite",
  "migrate",
] }
reqwest = { version = "0.12.4", features = ["json"] }
=======
sysinfo = "0.30.12"
bollard = "0.16.1"
futures-util = "0.3.30"
lazy_static = "1.4.0"
uuid = { version = "1.8.0", features = ["v4"] }
serde_json = "1.0.117"
subprocess = "0.2.9"
>>>>>>> cc22dede
<|MERGE_RESOLUTION|>--- conflicted
+++ resolved
@@ -14,16 +14,8 @@
 env_logger = "0.11.3"
 nanoid = "0.4.0"
 serde = { version = "1.0.193", features = ["derive"] }
-<<<<<<< HEAD
-tokio = { version = "1.34.0", features = [
-  "macros",
-  "rt-multi-thread",
-  "process",
-] }
-=======
 tokio = { version = "1.37.0", features = ["full"] }
 tokio-util = "0.7.11"
->>>>>>> cc22dede
 ureq = { version = "2.9.1", features = ["json"] }
 diesel = { version = "2.1.0", features = [
   "sqlite",
@@ -36,7 +28,6 @@
 tracing = "0.1.40"
 tracing-subscriber = "0.3.18"
 toml = "0.8.12"
-<<<<<<< HEAD
 sqlx = { version = "0.7.4", features = [
   "runtime-tokio",
   "tls-rustls",
@@ -44,12 +35,10 @@
   "migrate",
 ] }
 reqwest = { version = "0.12.4", features = ["json"] }
-=======
 sysinfo = "0.30.12"
 bollard = "0.16.1"
 futures-util = "0.3.30"
 lazy_static = "1.4.0"
 uuid = { version = "1.8.0", features = ["v4"] }
 serde_json = "1.0.117"
-subprocess = "0.2.9"
->>>>>>> cc22dede
+subprocess = "0.2.9"